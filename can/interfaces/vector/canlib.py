--- conflicted
+++ resolved
@@ -10,13 +10,7 @@
 import logging
 import time
 import os
-<<<<<<< HEAD
-from typing import List, Optional, Tuple, Sequence, NamedTuple
-=======
-from typing import List, Optional, Tuple, Sequence, Union
-
-import typing
->>>>>>> 3943a869
+from typing import List, NamedTuple, Optional, Tuple, Sequence, Union
 
 try:
     # Try builtin Python 3 Windows API
@@ -42,12 +36,9 @@
     deprecated_args_alias,
     time_perfcounter_correlation,
 )
-<<<<<<< HEAD
-from can.typechecking import AutoDetectedConfig
-=======
-from can.typechecking import CanFilters
+from can.typechecking import AutoDetectedConfig, CanFilters
+
 from .exceptions import VectorError
->>>>>>> 3943a869
 
 # Define Module Logger
 # ====================
